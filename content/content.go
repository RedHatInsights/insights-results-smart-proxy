--- conflicted
+++ resolved
@@ -116,13 +116,10 @@
 ) (*types.RuleWithContent, error) {
 	// to be sure the data is there
 	waitForContentDirectoryToBeReady()
-<<<<<<< HEAD
-=======
 
-	trimmedRuledID := strings.TrimSuffix(string(ruleID), ".report")
->>>>>>> 9d4b3677
+	ruleID = types.RuleID(strings.TrimSuffix(string(ruleID), ".report"))
 
-	res, found := rulesWithContentStorage.GetRuleWithErrorKeyContent(types.RuleID(trimmedRuledID), errorKey)
+	res, found := rulesWithContentStorage.GetRuleWithErrorKeyContent(ruleID, errorKey)
 	if !found {
 		return nil, &types.ItemNotFoundError{ItemID: fmt.Sprintf("%v/%v", ruleID, errorKey)}
 	}
@@ -135,6 +132,8 @@
 func GetRuleContent(ruleID types.RuleID) (*ics_content.RuleContent, error) {
 	// to be sure the data is there
 	waitForContentDirectoryToBeReady()
+
+	ruleID = types.RuleID(strings.TrimSuffix(string(ruleID), ".report"))
 
 	res, found := rulesWithContentStorage.GetRuleContent(ruleID)
 	if !found {
