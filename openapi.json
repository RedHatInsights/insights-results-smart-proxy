{
  "openapi": "3.0.0",
  "info": {
    "title": "Insights Results Aggregator",
    "description": "Aggregation service for the results of running Insights rules.",
    "version": "1.0.0",
    "contact": {}
  },
  "paths": {
    "/openapi.json": {
      "get": {
        "summary": "Returns the OpenAPI specification JSON.",
        "description": "The OpenAPI specification of this REST API service that is represented in formatted and human-readable JSON is available under this endpoint.",
        "operationId": "getOpenApi",
        "responses": {
          "200": {
            "description": "A JSON containing the OpenAPI specification for this service.",
            "content": {
              "application/json": {
                "schema": {
                  "type": "object",
                  "properties": {
                    "openapi": {
                      "type": "string"
                    },
                    "info": {
                      "type": "object",
                      "properties": {
                        "title": {
                          "type": "string"
                        },
                        "description": {
                          "type": "string"
                        },
                        "version": {
                          "type": "string"
                        }
                      }
                    },
                    "paths": {
                      "type": "object",
                      "description": "Available paths and their descriptions."
                    }
                  }
                }
              }
            }
          }
        },
        "parameters": []
      }
    },
    "/metrics": {
      "get": {
        "summary": "Read all metrics exposed by this service",
        "description": "Set of metrics provided by insights-operator-utils library providing total number of requests counter, API endpoints response times, and counter of HTTP status code responses. Additionally it is possible to consume all metrics provided by Go runtime. These metrics start with go_ and process_ prefixes.",
        "parameters": [],
        "operationId": "getMetrics",
        "responses": {
          "200": {
            "description": "Default response containing all metrics in semi-structured text format",
            "content": {
              "text/plain": {}
            }
          }
        }
      }
    },
    "/groups": {
      "get": {
        "summary": "Get all rule groups and their relevant information",
        "description": "This simply redirects to an endpoint of the same name of a service called insights-operator-service",
        "parameters": [],
        "tags": [
          "prod"
        ],
        "operationId": "getRuleGroups",
        "responses": {
          "200": {
            "description": "A JSON array of groups.",
            "content": {
              "application/json": {
                "schema": {
                  "type": "object",
                  "properties": {
                    "groups": {
                      "type": "array",
                      "items": {
                        "type": "object",
                        "properties": {
                          "title": {
                            "type": "strings"
                          },
                          "description": {
                            "type": "strings"
                          },
                          "tags": {
                            "type": "array",
                            "items": {
                              "type": "string"
                            }
                          }
                        }
                      }
                    },
                    "status": {
                      "type": "string",
                      "example": "ok"
                    }
                  }
                }
              }
            }
          },
          "503": {
            "description": "Content service is unavailable",
            "content": {
              "text/plain": {}
            }
          }
        }
      }
    },
    "/organizations": {
      "get": {
        "summary": "Returns a list of available organization IDs.",
        "operationId": "getOrganizations",
        "description": "[DEBUG ONLY] List of organizations for which at least one Insights report is available via the API.",
        "responses": {
          "200": {
            "description": "A JSON array of organization IDs.",
            "content": {
              "application/json": {
                "schema": {
                  "type": "object",
                  "properties": {
                    "organizations": {
                      "type": "array",
                      "items": {
                        "type": "integer",
                        "format": "int64",
                        "minimum": 0
                      }
                    },
                    "status": {
                      "type": "string",
                      "example": "ok"
                    }
                  }
                }
              }
            }
          }
        },
        "tags": [
          "debug"
        ],
        "parameters": []
      }
    },
    "/organizations/{orgId}/clusters": {
      "get": {
        "summary": "Returns a list of clusters associated with the specified organization ID.",
        "operationId": "getClustersForOrganization",
        "description": "Returns a list of clusters, ie. cluster IDs, that are associated with the specified organization ID. Please note that there is 1:N organization to cluster mapping, ie. one cluster belongs exactly to one organization.",
        "parameters": [
          {
            "name": "orgId",
            "in": "path",
            "required": true,
            "description": "ID of the requested organization.",
            "schema": {
              "type": "integer",
              "format": "int64",
              "minimum": 0
            }
          }
        ],
        "responses": {
          "200": {
            "description": "A JSON array of clusters that belong to the specified organization.",
            "content": {
              "application/json": {
                "schema": {
                  "type": "object",
                  "properties": {
                    "clusters": {
                      "type": "array",
                      "items": {
                        "type": "string",
                        "minLength": 36,
                        "maxLength": 36,
                        "format": "uuid"
                      }
                    },
                    "status": {
                      "type": "string",
                      "example": "ok"
                    }
                  }
                }
              }
            }
          }
        },
        "tags": [
          "prod"
        ]
      }
    },
    "/clusters/{clusterId}/report": {
      "get": {
        "summary": "Returns the latest report for the a cluster which contains information about rules that were hit by the cluster. Information about the org_id and user_id is taken from the token.",
        "operationId": "getReportForCluster",
        "description": "The report is specified by the cluster ID from params and information about the org_id and user_id is taken from the token. The latest report available for the given combination will be returned.",
        "parameters": [
          {
            "name": "clusterId",
            "in": "path",
            "required": true,
            "description": "ID of the cluster which must conform to UUID format.",
            "example": "34c3ecc5-624a-49a5-bab8-4fdc5e51a266",
            "schema": {
              "type": "string",
              "minLength": 36,
              "maxLength": 36,
              "format": "uuid"
            }
          }
        ],
        "responses": {
          "200": {
            "description": "Latest available report for the given organization and cluster combination. Returns rules and their descriptions that were hit by the cluster.",
            "content": {
              "application/json": {
                "schema": {
                  "type": "object",
                  "properties": {
                    "report": {
                      "type": "object",
                      "properties": {
                        "meta": {
                          "type": "object",
                          "properties": {
                            "count": {
                              "type": "integer",
                              "description": "Number of rules that were hit by the cluster. -1 is returned when no rules are defined for the cluster.",
                              "example": "1"
                            },
                            "last_checked_at": {
                              "type": "string",
                              "format": "date",
                              "example": "2020-01-23T16:15:59.478901889Z"
                            }
                          }
                        },
                        "data": {
                          "type": "array",
                          "items": {
                            "type": "object",
                            "properties": {
                              "description": {
                                "type": "string",
                                "description": "The title of the rule, a short description.",
                                "example": "Authentication operator is degraded while having a cluster wide proxy configured"
                              },
                              "details": {
                                "type": "string",
                                "description": "Details of the rule - templates rendered on frontend.",
                                "example": "State of operator: {{=condition}}"
                              },
                              "reason": {
                                "type": "string",
                                "description": "Reason for the issue, giving the user more accurate description of the cause."
                              },
                              "resolution": {
                                "type": "string",
                                "description": "Resolution steps of the issue, possibly linking to a resolution article in the knowledge base."
                              },
                              "created_at": {
                                "type": "string",
                                "format": "date",
                                "example": "2020-01-02T16:15:59.478901889Z"
                              },
                              "total_risk": {
                                "type": "integer",
                                "description": "Total risk - calculated from rule impact and likelihood.",
                                "enum": [
                                  0,
                                  1,
                                  2,
                                  3,
                                  4
                                ]
                              },
                              "risk_of_change": {
                                "type": "integer",
                                "description": "Risk of change - values paired with corresponding UI elements. 0 returned when not defined, therefore to hide the UI.",
                                "enum": [
                                  0,
                                  1,
                                  2,
                                  3,
                                  4
                                ]
                              },
                              "extra_data": {
                                "type": "object",
                                "description": "Used as templating data for other content (details, resolution, etc.), has varying structure depending on the rules in the report.",
                                "example": {
                                  "condition": "Degraded"
                                }
                              },
                              "tags": {
                                "type": "array",
                                "items": {
                                  "type": "string"
                                },
                                "description": "List of tags that the rule contains, forming rule groups"
                              },
                              "user_vote": {
                                "type": "integer",
                                "description": "User vote - value of user voting. -1 is dislike vote, 0 is no vote, 1 is like vote.",
                                "enum": [
                                  -1,
                                  0,
                                  1
                                ]
                              },
                              "disabled": {
                                "type": "boolean",
                                "description": "If this rule result disabled or not. This field can be used in the UI to show only specific set of rules results."
                              },
                              "rule_id": {
                                "type": "string",
                                "description": "ID of a rule.",
                                "example": "some.python.module"
                              }
                            }
                          }
                        }
                      }
                    },
                    "status": {
                      "type": "string",
                      "example": "ok"
                    }
                  }
                }
              }
            }
          }
        },
        "tags": [
          "prod"
        ]
      }
    },
    "/clusters/{clusterId}/rules/{ruleId}/error_keys/{errorKey}/report": {
      "get": {
        "summary": "Returns the latest single rule report for a cluster that contains information and content. Information about the org_id and user_id is taken from the token.",
        "operationId": "getSingleReportForCluster",
        "description": "The rule is specified by the cluster ID and rule ID from params and information about the org_id and user_id is taken from the token. The latest rule report available for the given combination will be returned.",
        "parameters": [
          {
            "name": "clusterId",
            "in": "path",
            "required": true,
            "description": "ID of the cluster which must conform to UUID format.",
            "schema": {
              "type": "string",
              "minLength": 36,
              "maxLength": 36,
              "format": "uuid"
            },
            "example": "34c3ecc5-624a-49a5-bab8-4fdc5e51a266"
          },
          {
            "name": "ruleId",
            "in": "path",
            "required": true,
            "description": "ID of a rule",
            "schema": {
              "type": "string"
<<<<<<< HEAD
            }
          },
          {
            "name": "errorKey",
            "in": "path",
            "required": true,
            "schema": {
              "type": "string"
            }
=======
            },
            "example": "some.python.module"
>>>>>>> e4fa6c74
          }
        ],
        "responses": {
          "200": {
            "description": "Latest available rule report for the given organization, cluster combination and rule ID. Returns rule and it description that were hit by the cluster.",
            "content": {
              "application/json": {
                "schema": {
                  "type": "object",
                  "properties": {
                    "report": {
                      "type": "object",
                      "properties": {
                        "description": {
                          "type": "string",
                          "description": "The title of the rule, a short description.",
                          "example": "Authentication operator is degraded while having a cluster wide proxy configured"
                        },
                        "details": {
                          "type": "string",
                          "description": "Details of the rule - templates rendered on frontend.",
                          "example": "State of operator: {{=condition}}"
                        },
                        "reason": {
                          "type": "string",
                          "description": "Reason for the issue, giving the user more accurate description of the cause."
                        },
                        "resolution": {
                          "type": "string",
                          "description": "Resolution steps of the issue, possibly linking to a resolution article in the knowledge base."
                        },
                        "created_at": {
                          "type": "string",
                          "format": "date",
                          "example": "2020-01-02T16:15:59.478901889Z"
                        },
                        "total_risk": {
                          "type": "integer",
                          "description": "Total risk - calculated from rule impact and likelihood.",
                          "enum": [
                            0,
                            1,
                            2,
                            3,
                            4
                          ]
                        },
                        "risk_of_change": {
                          "type": "integer",
                          "description": "Risk of change - values paired with corresponding UI elements. 0 returned when not defined, therefore to hide the UI.",
                          "enum": [
                            0,
                            1,
                            2,
                            3,
                            4
                          ]
                        },
                        "extra_data": {
                          "type": "object",
                          "description": "Used as templating data for other content (details, resolution, etc.), has varying structure depending on the rules in the report.",
                          "example": {
                            "condition": "Degraded"
                          }
                        },
                        "tags": {
                          "type": "array",
                          "items": {
                            "type": "string"
                          },
                          "description": "List of tags that the rule contains, forming rule groups"
                        },
                        "user_vote": {
                          "type": "integer",
                          "description": "User vote - value of user voting. -1 is dislike vote, 0 is no vote, 1 is like vote.",
                          "enum": [
                            -1,
                            0,
                            1
                          ]
                        },
                        "disabled": {
                          "type": "boolean",
                          "description": "If this rule result disabled or not. This field can be used in the UI to show only specific set of rules results."
                        },
                        "rule_id": {
                          "type": "string",
                          "description": "ID of a rule.",
                          "example": "some.python.module"
                        }
                      }
                    },
                    "status": {
                      "type": "string",
                      "example": "ok"
                    }
                  }
                }
              }
            }
          }
        },
        "tags": [
          "prod"
        ]
      }
    },
    "/clusters/{clusterId}/rules/{ruleId}/like": {
      "put": {
        "summary": "Puts like for the rule with cluster for current user",
        "operationId": "addLikeToRule",
        "description": "Puts like for the rule(ruleId) with cluster(clusterId) for current user(from auth token)",
        "parameters": [
          {
            "name": "clusterId",
            "in": "path",
            "required": true,
            "description": "ID of the cluster which must conform to UUID format.",
            "schema": {
              "type": "string",
              "minLength": 36,
              "maxLength": 36,
              "format": "uuid"
            },
            "example": "34c3ecc5-624a-49a5-bab8-4fdc5e51a266"
          },
          {
            "name": "ruleId",
            "in": "path",
            "required": true,
            "description": "ID of a rule",
            "schema": {
              "type": "string"
            },
            "example": "some.python.module"
          }
        ],
        "responses": {
          "200": {
            "description": "Status ok",
            "content": {
              "application/json": {
                "schema": {
                  "type": "object",
                  "properties": {
                    "status": {
                      "type": "string",
                      "example": "ok"
                    }
                  }
                }
              }
            }
          }
        },
        "tags": [
          "rule",
          "prod"
        ]
      }
    },
    "/clusters/{clusterId}/rules/{ruleId}/dislike": {
      "put": {
        "summary": "Puts dislike for the rule with cluster for current user",
        "operationId": "addDislikeToRule",
        "description": "Puts dislike for the rule(ruleId) with cluster(clusterId) for current user(from auth token)",
        "parameters": [
          {
            "name": "clusterId",
            "in": "path",
            "required": true,
            "description": "ID of the cluster which must conform to UUID format",
            "schema": {
              "type": "string",
              "minLength": 36,
              "maxLength": 36,
              "format": "uuid"
            },
            "example": "34c3ecc5-624a-49a5-bab8-4fdc5e51a266"
          },
          {
            "name": "ruleId",
            "in": "path",
            "required": true,
            "description": "ID of a rule",
            "schema": {
              "type": "string"
            },
            "example": "some.python.module"
          }
        ],
        "responses": {
          "200": {
            "description": "Status ok",
            "content": {
              "application/json": {
                "schema": {
                  "type": "object",
                  "properties": {
                    "status": {
                      "type": "string",
                      "example": "ok"
                    }
                  }
                }
              }
            }
          }
        },
        "tags": [
          "rule",
          "prod"
        ]
      }
    },
    "/clusters/{clusterId}/rules/{ruleId}/reset_vote": {
      "put": {
        "summary": "Resets vote for the rule with cluster for current user",
        "operationId": "resetVoteForRule",
        "description": "Resets vote for the rule(ruleId) with cluster(clusterId) for current user(from auth token)",
        "parameters": [
          {
            "name": "clusterId",
            "in": "path",
            "required": true,
            "description": "ID of the cluster which must conform to UUID format.",
            "example": "34c3ecc5-624a-49a5-bab8-4fdc5e51a266",
            "schema": {
              "type": "string",
              "minLength": 36,
              "maxLength": 36,
              "format": "uuid"
            }
          },
          {
            "name": "ruleId",
            "in": "path",
            "required": true,
            "description": "ID of a rule",
            "example": "some.python.module",
            "schema": {
              "type": "string"
            }
          }
        ],
        "responses": {
          "200": {
            "description": "Status ok",
            "content": {
              "application/json": {
                "schema": {
                  "type": "object",
                  "properties": {
                    "status": {
                      "type": "string",
                      "example": "ok"
                    }
                  }
                }
              }
            }
          }
        },
        "tags": [
          "rule",
          "prod"
        ]
      }
    },
    "/clusters/{clusterId}/rules/{ruleId}/get_vote": {
      "get": {
        "summary": "Returns vote for the rule with cluster for current user",
        "operationId": "getVoteForRule",
        "description": "[DEBUG ONLY] Returns vote for the rule(ruleId) with cluster(clusterId) for current user(from auth token)",
        "parameters": [
          {
            "name": "clusterId",
            "in": "path",
            "required": true,
            "description": "ID of the cluster which must conform to UUID format",
            "schema": {
              "type": "string",
              "minLength": 36,
              "maxLength": 36,
              "format": "uuid"
            },
            "example": "34c3ecc5-624a-49a5-bab8-4fdc5e51a266"
          },
          {
            "name": "ruleId",
            "in": "path",
            "required": true,
            "description": "ID of a rule",
            "schema": {
              "type": "string"
            },
            "example": "some.python.module"
          }
        ],
        "responses": {
          "200": {
            "description": "Status ok",
            "content": {
              "application/json": {
                "schema": {
                  "type": "object",
                  "properties": {
                    "status": {
                      "type": "string",
                      "example": "ok"
                    },
                    "vote": {
                      "type": "integer",
                      "example": "1"
                    }
                  }
                }
              }
            }
          }
        },
        "tags": [
          "rule",
          "debug"
        ]
      }
    },
    "/organizations/{orgIds}": {
      "delete": {
        "summary": "Deletes organization data from database.",
        "operationId": "deleteOrganizations",
        "description": "[DEBUG ONLY] All database entries related to the specified organization IDs will be deleted.",
        "parameters": [
          {
            "name": "orgIds",
            "in": "path",
            "required": true,
            "description": "IDs of the organizations whose data are supposed to be deleted.",
            "schema": {
              "type": "array",
              "items": {
                "type": "integer",
                "format": "int64",
                "minimum": 0
              }
            }
          }
        ],
        "responses": {
          "200": {
            "description": "Deletion was successful."
          }
        },
        "tags": [
          "debug"
        ]
      }
    },
    "/clusters/{clusterIds}": {
      "delete": {
        "summary": "Deletes cluster data from database.",
        "operationId": "deleteClusters",
        "description": "[DEBUG ONLY] All database entries related to the specified cluster IDs will be deleted.",
        "parameters": [
          {
            "name": "clusterIds",
            "in": "path",
            "required": true,
            "description": "IDs of the clusters whose data are supposed to be deleted.",
            "schema": {
              "type": "array",
              "items": {
                "type": "string",
                "minLength": 36,
                "maxLength": 36,
                "format": "uuid"
              }
            }
          }
        ],
        "responses": {
          "200": {
            "description": "Deletion was successful."
          }
        },
        "tags": [
          "debug"
        ]
      }
    },
    "/rule_ids": {
      "get": {
        "summary": "Returns the rule IDs of all the rules.",
        "operationId": "getRuleIDs",
        "responses": {
          "200": {
            "description": "A JSON array of all the rule IDs.",
            "content": {
              "application/json": {
                "schema": {
                  "type": "object",
                  "properties": {
                    "rules": {
                      "type": "string"
                    },
                    "status": {
                      "type": "string",
                      "example": "ok"
                    }
                  }
                }
              }
            }
          }
        }
      }
    },
    "/rules/{ruleId}": {
      "post": {
        "summary": "Creates or updates rule with provided ruleId",
        "operationId": "createOrUpdateRule",
        "description": "[DEBUG ONLY] Creates or updates rule with provided data in body",
        "parameters": [
          {
            "name": "ruleId",
            "in": "path",
            "required": true,
            "description": "ID of the rule to be created or updated",
            "schema": {
              "type": "string",
              "example": "some.python.module"
            }
          }
        ],
        "responses": {
          "200": {
            "description": "status ok",
            "content": {
              "application/json": {
                "schema": {
                  "type": "object",
                  "properties": {
                    "status": {
                      "type": "string",
                      "example": "ok"
                    }
                  }
                }
              }
            }
          }
        },
        "tags": [
          "rule",
          "debug"
        ],
        "requestBody": {
          "content": {
            "application/json": {
              "schema": {}
            }
          },
          "description": "Rule data",
          "required": true
        }
      },
      "delete": {
        "summary": "Deletes a rule with provided ruleId",
        "operationId": "deleteRule",
        "description": "[DEBUG ONLY] Deletes a rule with provided ruleId",
        "parameters": [
          {
            "name": "ruleId",
            "in": "path",
            "required": true,
            "description": "ID of the rule to be deleted",
            "schema": {
              "type": "string",
              "example": "some.python.module"
            }
          }
        ],
        "responses": {
          "200": {
            "description": "status ok",
            "content": {
              "application/json": {
                "schema": {
                  "type": "object",
                  "properties": {
                    "status": {
                      "type": "string",
                      "example": "ok"
                    }
                  }
                }
              }
            }
          }
        },
        "tags": [
          "rule",
          "debug"
        ]
      }
    },
    "/rules/{ruleId}/content": {
      "get": {
        "summary": "Get all static content for the given ruleId",
        "description": "The static content is taken from the cache periodically updated from the content service",
        "parameters": [
          {
            "name": "ruleId",
            "in": "path",
            "required": true,
            "description": "ID of the rule which content is required",
            "schema": {
              "type": "string",
              "example": "some.python.module"
            }
          }
        ],
        "tags": [
          "prod"
        ],
        "operationId": "getContentForRule",
        "responses": {
          "200": {
            "description": "A JSON object with the content.",
            "content": {
              "application/json": {
                "schema": {
                  "type": "object",
                  "properties": {
                    "content": {
                      "type": "object",
                      "properties": {
                        "summary": {
                          "type": "string"
                        },
                        "reason": {
                          "type": "string"
                        },
                        "resolution": {
                          "type": "string"
                        },
                        "more_info": {
                          "type": "string"
                        },
                        "plugin": {
                          "type": "object",
                          "properties": {
                            "name": {
                              "type": "string"
                            },
                            "node_id": {
                              "type": "string"
                            },
                            "product_code": {
                              "type": "string"
                            },
                            "python_module": {
                              "type": "string"
                            }
                          }
                        },
                        "error_keys": {
                          "type": "object",
                          "additionalProperties": {
                            "type": "object",
                            "properties": {
                              "generic": {
                                "type": "string"
                              },
                              "metadata": {
                                "type": "object",
                                "properties": {
                                  "condition": {
                                    "type": "string"
                                  },
                                  "description": {
                                    "type": "string"
                                  },
                                  "impact": {
                                    "type": "string"
                                  },
                                  "likelihood": {
                                    "type": "number"
                                  },
                                  "publish_date": {
                                    "type": "string"
                                  },
                                  "status": {
                                    "type": "string"
                                  },
                                  "tags": {
                                    "type": "array",
                                    "items": {
                                      "type": "string"
                                    }
                                  }
                                }
                              }
                            }
                          }
                        }
                      }
                    },
                    "status": {
                      "type": "string",
                      "example": "ok"
                    }
                  }
                }
              }
            }
          },
          "404": {
            "description": "Rule ID is not available",
            "content": {
              "application/json": {
                "schema": {
                  "type": "object",
                  "properties": {
                    "status": {
                      "type": "string",
                      "example": "Item not found in the storage"
                    }
                  }
                }
              }
            }
          },
          "503": {
            "description": "Content service is unavailable",
            "content": {
              "text/plain": {}
            }
          }
        }
      }
    },
    "/rules/{ruleId}/error_keys/{errorKey}": {
      "post": {
        "summary": "Creates or updates rule_error_key with provided ruleId and errorKey",
        "operationId": "createOrUpdateRuleErrorKey",
        "description": "[DEBUG ONLY] Creates or updates rule_error_key with provided data in body",
        "parameters": [
          {
            "name": "ruleId",
            "in": "path",
            "required": true,
            "description": "ID of the rule to be created or updated",
            "schema": {
              "type": "string",
              "example": "some.python.module"
            }
          },
          {
            "name": "errorKey",
            "in": "path",
            "required": true,
            "description": "errorKey to be created",
            "schema": {
              "type": "string",
              "example": "ek"
            }
          }
        ],
        "responses": {
          "200": {
            "description": "status ok",
            "content": {
              "application/json": {
                "schema": {
                  "type": "object",
                  "properties": {
                    "status": {
                      "type": "string",
                      "example": "ok"
                    }
                  }
                }
              }
            }
          }
        },
        "tags": [
          "rule",
          "debug"
        ],
        "requestBody": {
          "content": {
            "application/json": {
              "schema": {}
            }
          },
          "description": "Rule error key data",
          "required": true
        }
      },
      "delete": {
        "summary": "Deletes rule_error_key with provided ruleId and errorKey",
        "operationId": "deleteRuleErrorKey",
        "description": "[DEBUG ONLY] Deletes rule_error_key with provided ruleId and errorKey",
        "parameters": [
          {
            "name": "ruleId",
            "in": "path",
            "required": true,
            "description": "ID of the rule to be created or updated",
            "schema": {
              "type": "string",
              "example": "some.python.module"
            }
          },
          {
            "name": "errorKey",
            "in": "path",
            "required": true,
            "description": "errorKey to be created",
            "schema": {
              "type": "string",
              "example": "ek"
            }
          }
        ],
        "responses": {
          "200": {
            "description": "status ok",
            "content": {
              "application/json": {
                "schema": {
                  "type": "object",
                  "properties": {
                    "status": {
                      "type": "string",
                      "example": "ok"
                    }
                  }
                }
              }
            }
          }
        },
        "tags": [
          "rule",
          "debug"
        ]
      },
      "get": {
        "summary": "getRule returns rule with content for provided rule ID and rule error key",
        "description": "",
        "parameters": [
          {
            "name": "ruleId",
            "in": "path",
            "required": true,
            "schema": {
              "type": "string"
            },
            "description": ""
          },
          {
            "name": "errorKey",
            "in": "path",
            "required": true,
            "schema": {
              "type": "string"
            }
          }
        ],
        "operationId": "getRule",
        "responses": {
          "default": {
            "description": "Default response"
          }
        },
        "tags": [
          "rule",
          "prod"
        ]
      }
    },
    "/content": {
      "get": {
        "summary": "Get all static content",
        "description": "The static content is taken from the cache periodically updated from the content service",
        "parameters": [],
        "tags": [
          "prod"
        ],
        "operationId": "getContent",
        "responses": {
          "200": {
            "description": "A JSON object with the content.",
            "content": {
              "application/json": {
                "schema": {
                  "properties": {
                    "content": {
                      "type": "array",
                      "items": {
                        "type": "object",
                        "properties": {
                          "summary": {
                            "type": "string"
                          },
                          "reason": {
                            "type": "string"
                          },
                          "resolution": {
                            "type": "string"
                          },
                          "more_info": {
                            "type": "string"
                          },
                          "plugin": {
                            "type": "object",
                            "properties": {
                              "name": {
                                "type": "string"
                              },
                              "node_id": {
                                "type": "string"
                              },
                              "product_code": {
                                "type": "string"
                              },
                              "python_module": {
                                "type": "string"
                              }
                            }
                          },
                          "error_keys": {
                            "type": "object",
                            "additionalProperties": {
                              "type": "object",
                              "properties": {
                                "generic": {
                                  "type": "string"
                                },
                                "metadata": {
                                  "type": "object",
                                  "properties": {
                                    "condition": {
                                      "type": "string"
                                    },
                                    "description": {
                                      "type": "string"
                                    },
                                    "impact": {
                                      "type": "string"
                                    },
                                    "likelihood": {
                                      "type": "number"
                                    },
                                    "publish_date": {
                                      "type": "string"
                                    },
                                    "status": {
                                      "type": "string"
                                    },
                                    "tags": {
                                      "type": "array",
                                      "items": {
                                        "type": "string"
                                      }
                                    }
                                  }
                                }
                              }
                            }
                          }
                        }
                      }
                    },
                    "status": {
                      "type": "string",
                      "example": "ok"
                    }
                  }
                }
              }
            }
          }
        }
      }
    },
    "/clusters/{clusterId}/rules/{ruleId}/disable": {
      "put": {
        "summary": "Disables a rule/health check recommendation for specified cluster",
        "operationId": "disableRule",
        "description": "Disables a rule (ruleId) for cluster (clusterId) for current organization/user",
        "parameters": [
          {
            "name": "clusterId",
            "in": "path",
            "required": true,
            "description": "ID of the cluster which must conform to UUID format",
            "schema": {
              "type": "string",
              "minLength": 36,
              "maxLength": 36,
              "format": "uuid"
            },
            "example": "34c3ecc5-624a-49a5-bab8-4fdc5e51a266"
          },
          {
            "name": "ruleId",
            "in": "path",
            "required": true,
            "description": "ID of a rule",
            "schema": {
              "type": "string"
            },
            "example": "some.python.module"
          }
        ],
        "responses": {
          "200": {
            "description": "Status ok",
            "content": {
              "application/json": {
                "schema": {
                  "type": "object",
                  "properties": {
                    "status": {
                      "type": "string",
                      "example": "ok"
                    }
                  }
                }
              }
            }
          }
        },
        "tags": [
          "rule",
          "prod"
        ]
      }
    },
    "/clusters/{clusterId}/rules/{ruleId}/enable": {
      "put": {
        "summary": "Re-enables a rule/health check recommendation for specified cluster",
        "operationId": "enableRule",
        "description": "Enables a rule (ruleId) for cluster (clusterId) for current organization/user",
        "parameters": [
          {
            "name": "clusterId",
            "in": "path",
            "description": "ID of the cluster which must conform to UUID format",
            "required": true,
            "schema": {
              "type": "string",
              "minLength": 36,
              "maxLength": 36,
              "format": "uuid"
            },
            "example": "34c3ecc5-624a-49a5-bab8-4fdc5e51a266"
          },
          {
            "name": "ruleId",
            "in": "path",
            "required": true,
            "description": "ID of a rule",
            "schema": {
              "type": "string"
            },
            "example": "some.python.module"
          }
        ],
        "responses": {
          "200": {
            "description": "Status ok",
            "content": {
              "application/json": {
                "schema": {
                  "type": "object",
                  "properties": {
                    "status": {
                      "type": "string",
                      "example": "ok"
                    }
                  }
                }
              }
            }
          }
        },
        "tags": [
          "rule",
          "prod"
        ]
      }
    }
  },
  "security": [],
  "servers": [],
  "components": {
    "links": {},
    "callbacks": {},
    "schemas": {}
  }
}<|MERGE_RESOLUTION|>--- conflicted
+++ resolved
@@ -356,7 +356,7 @@
         ]
       }
     },
-    "/clusters/{clusterId}/rules/{ruleId}/error_keys/{errorKey}/report": {
+    "/clusters/{clusterId}/rules/{ruleId}/report": {
       "get": {
         "summary": "Returns the latest single rule report for a cluster that contains information and content. Information about the org_id and user_id is taken from the token.",
         "operationId": "getSingleReportForCluster",
@@ -382,20 +382,16 @@
             "description": "ID of a rule",
             "schema": {
               "type": "string"
-<<<<<<< HEAD
-            }
-          },
-          {
-            "name": "errorKey",
-            "in": "path",
-            "required": true,
-            "schema": {
-              "type": "string"
-            }
-=======
             },
             "example": "some.python.module"
->>>>>>> e4fa6c74
+          },
+          {
+            "name": "errorKey",
+            "in": "path",
+            "required": true,
+            "schema": {
+              "type": "string"
+            }
           }
         ],
         "responses": {
