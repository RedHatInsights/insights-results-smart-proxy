apiVersion: tekton.dev/v1
kind: PipelineRun
metadata:
  annotations:
    build.appstudio.openshift.io/repo: https://github.com/RedHatInsights/insights-results-smart-proxy?rev={{revision}}
    build.appstudio.redhat.com/commit_sha: '{{revision}}'
    build.appstudio.redhat.com/target_branch: '{{target_branch}}'
    pipelinesascode.tekton.dev/max-keep-runs: "3"
    pipelinesascode.tekton.dev/on-cel-expression: event == "push" && target_branch
      == "master"
  creationTimestamp: null
  labels:
    appstudio.openshift.io/application: smart-proxy
    appstudio.openshift.io/component: smart-proxy
    pipelines.appstudio.openshift.io/type: build
  name: smart-proxy-on-push
  namespace: obsint-processing-tenant
spec:
  params:
  - name: git-url
    value: '{{source_url}}'
  - name: revision
    value: '{{revision}}'
  - name: output-image
    value: quay.io/redhat-user-workloads/obsint-processing-tenant/smart-proxy/smart-proxy:{{revision}}
  - name: dockerfile
    value: Dockerfile
  - name: path-context
    value: .
  pipelineSpec:
    description: |
      This pipeline is ideal for building container images from a Containerfile while reducing network traffic.

      _Uses `buildah` to create a container image. It also optionally creates a source image and runs some build-time tests. EC will flag a violation for [`trusted_task.trusted`](https://enterprisecontract.dev/docs/ec-policies/release_policy.html#trusted_task__trusted) if any tasks are added to the pipeline.
      This pipeline is pushed as a Tekton bundle to [quay.io](https://quay.io/repository/konflux-ci/tekton-catalog/pipeline-docker-build?tab=tags)_
    finally:
    - name: show-sbom
      params:
      - name: IMAGE_URL
        value: $(tasks.build-image-index.results.IMAGE_URL)
      taskRef:
        params:
        - name: name
          value: show-sbom
        - name: bundle
          value: quay.io/konflux-ci/tekton-catalog/task-show-sbom:0.1@sha256:04f15cbce548e1db7770eee3f155ccb2cc0140a6c371dc67e9a34d83673ea0c0
        - name: kind
          value: task
        resolver: bundles
    - name: show-summary
      params:
      - name: pipelinerun-name
        value: $(context.pipelineRun.name)
      - name: git-url
        value: $(tasks.clone-repository.results.url)?rev=$(tasks.clone-repository.results.commit)
      - name: image-url
        value: $(params.output-image)
      - name: build-task-status
        value: $(tasks.build-image-index.status)
      taskRef:
        params:
        - name: name
          value: summary
        - name: bundle
          value: quay.io/konflux-ci/tekton-catalog/task-summary:0.2@sha256:870d9a04d9784840a90b7bf6817cd0d0c4edfcda04b1ba1868cae625a3c3bfcc
        - name: kind
          value: task
        resolver: bundles
      workspaces:
      - name: workspace
        workspace: workspace
    params:
    - description: Source Repository URL
      name: git-url
      type: string
    - default: ""
      description: Revision of the Source Repository
      name: revision
      type: string
    - description: Fully Qualified Output Image
      name: output-image
      type: string
    - default: .
      description: Path to the source code of an application's component from where
        to build image.
      name: path-context
      type: string
    - default: Dockerfile
      description: Path to the Dockerfile inside the context specified by parameter
        path-context
      name: dockerfile
      type: string
    - default: "false"
      description: Force rebuild image
      name: rebuild
      type: string
    - default: "false"
      description: Skip checks against built image
      name: skip-checks
      type: string
    - default: "false"
      description: Execute the build with network isolation
      name: hermetic
      type: string
    - default: ""
      description: Build dependencies to be prefetched by Cachi2
      name: prefetch-input
      type: string
    - default: ""
      description: Image tag expiration time, time values could be something like
        1h, 2d, 3w for hours, days, and weeks, respectively.
      name: image-expires-after
    - default: "false"
      description: Build a source image.
      name: build-source-image
      type: string
    - default: "false"
      description: Add built image into an OCI image index
      name: build-image-index
      type: string
    - default: []
      description: Array of --build-arg values ("arg=value" strings) for buildah
      name: build-args
      type: array
    - default: ""
      description: Path to a file with build arguments for buildah, see https://www.mankier.com/1/buildah-build#--build-arg-file
      name: build-args-file
      type: string
    results:
    - description: ""
      name: IMAGE_URL
      value: $(tasks.build-image-index.results.IMAGE_URL)
    - description: ""
      name: IMAGE_DIGEST
      value: $(tasks.build-image-index.results.IMAGE_DIGEST)
    - description: ""
      name: CHAINS-GIT_URL
      value: $(tasks.clone-repository.results.url)
    - description: ""
      name: CHAINS-GIT_COMMIT
      value: $(tasks.clone-repository.results.commit)
    tasks:
    - name: init
      params:
      - name: image-url
        value: $(params.output-image)
      - name: rebuild
        value: $(params.rebuild)
      - name: skip-checks
        value: $(params.skip-checks)
      taskRef:
        params:
        - name: name
          value: init
        - name: bundle
          value: quay.io/konflux-ci/tekton-catalog/task-init:0.2@sha256:2f59e9a3c20ce4509356389d327087213cc82c079b30811935837791da140f9f
        - name: kind
          value: task
        resolver: bundles
    - name: clone-repository
      params:
      - name: url
        value: $(params.git-url)
      - name: revision
        value: $(params.revision)
      runAfter:
      - init
      taskRef:
        params:
        - name: name
          value: git-clone
        - name: bundle
          value: quay.io/konflux-ci/tekton-catalog/task-git-clone:0.1@sha256:92cf275b60f7bd23472acc4bc6e9a4bc9a9cbd78a680a23087fa4df668b85a34
        - name: kind
          value: task
        resolver: bundles
      when:
      - input: $(tasks.init.results.build)
        operator: in
        values:
        - "true"
      workspaces:
      - name: output
        workspace: workspace
      - name: basic-auth
        workspace: git-auth
    - name: prefetch-dependencies
      params:
      - name: input
        value: $(params.prefetch-input)
      runAfter:
      - clone-repository
      taskRef:
        params:
        - name: name
          value: prefetch-dependencies
        - name: bundle
          value: quay.io/konflux-ci/tekton-catalog/task-prefetch-dependencies:0.2@sha256:dfef566290e002e47f766ead3906922a26978a54b84727705a21dec64df7d9a3
        - name: kind
          value: task
        resolver: bundles
      when:
      - input: $(params.prefetch-input)
        operator: notin
        values:
        - ""
      workspaces:
      - name: source
        workspace: workspace
      - name: git-basic-auth
        workspace: git-auth
      - name: netrc
        workspace: netrc
    - name: build-container
      params:
      - name: IMAGE
        value: $(params.output-image)
      - name: DOCKERFILE
        value: $(params.dockerfile)
      - name: CONTEXT
        value: $(params.path-context)
      - name: HERMETIC
        value: $(params.hermetic)
      - name: PREFETCH_INPUT
        value: $(params.prefetch-input)
      - name: IMAGE_EXPIRES_AFTER
        value: $(params.image-expires-after)
      - name: COMMIT_SHA
        value: $(tasks.clone-repository.results.commit)
      - name: BUILD_ARGS
        value:
        - $(params.build-args[*])
      - name: BUILD_ARGS_FILE
        value: $(params.build-args-file)
      runAfter:
      - prefetch-dependencies
      taskRef:
        params:
        - name: name
          value: buildah
        - name: bundle
          value: quay.io/konflux-ci/tekton-catalog/task-buildah:0.4@sha256:9ccddd19868ab459b0368af00ec823c82277b684928f18f3d18769a9f5353d12
        - name: kind
          value: task
        resolver: bundles
      when:
      - input: $(tasks.init.results.build)
        operator: in
        values:
        - "true"
      workspaces:
      - name: source
        workspace: workspace
    - name: build-image-index
      params:
      - name: IMAGE
        value: $(params.output-image)
      - name: COMMIT_SHA
        value: $(tasks.clone-repository.results.commit)
      - name: IMAGE_EXPIRES_AFTER
        value: $(params.image-expires-after)
      - name: ALWAYS_BUILD_INDEX
        value: $(params.build-image-index)
      - name: IMAGES
        value:
        - $(tasks.build-container.results.IMAGE_URL)@$(tasks.build-container.results.IMAGE_DIGEST)
      runAfter:
      - build-container
      taskRef:
        params:
        - name: name
          value: build-image-index
        - name: bundle
          value: quay.io/konflux-ci/tekton-catalog/task-build-image-index:0.1@sha256:d34e4245b767c5b1b5edbbad9fc9cf8050cf19a69c8e55856479848405c596ec
        - name: kind
          value: task
        resolver: bundles
      when:
      - input: $(tasks.init.results.build)
        operator: in
        values:
        - "true"
    - name: build-source-image
      params:
      - name: BINARY_IMAGE
        value: $(params.output-image)
      runAfter:
      - build-image-index
      taskRef:
        params:
        - name: name
          value: source-build
        - name: bundle
          value: quay.io/konflux-ci/tekton-catalog/task-source-build:0.2@sha256:2a01b61339c57cc3b27d8f54c271c32ba1db147a957230c6aa7f4f3c95bce6ee
        - name: kind
          value: task
        resolver: bundles
      when:
      - input: $(tasks.init.results.build)
        operator: in
        values:
        - "true"
      - input: $(params.build-source-image)
        operator: in
        values:
        - "true"
      workspaces:
      - name: workspace
        workspace: workspace
    - name: deprecated-base-image-check
      params:
      - name: IMAGE_URL
        value: $(tasks.build-image-index.results.IMAGE_URL)
      - name: IMAGE_DIGEST
        value: $(tasks.build-image-index.results.IMAGE_DIGEST)
      runAfter:
      - build-image-index
      taskRef:
        params:
        - name: name
          value: deprecated-image-check
        - name: bundle
          value: quay.io/konflux-ci/tekton-catalog/task-deprecated-image-check:0.5@sha256:5d63b920b71192906fe4d6c4903f594e6f34c5edcff9d21714a08b5edcfbc667
        - name: kind
          value: task
        resolver: bundles
      when:
      - input: $(params.skip-checks)
        operator: in
        values:
        - "false"
    - name: clair-scan
      params:
      - name: image-digest
        value: $(tasks.build-image-index.results.IMAGE_DIGEST)
      - name: image-url
        value: $(tasks.build-image-index.results.IMAGE_URL)
      runAfter:
      - build-image-index
      taskRef:
        params:
        - name: name
          value: clair-scan
        - name: bundle
          value: quay.io/konflux-ci/tekton-catalog/task-clair-scan:0.2@sha256:03383b5a8674edef0ae184dd81f00386017624a5af255cb0b5803d7659483ba5
        - name: kind
          value: task
        resolver: bundles
      when:
      - input: $(params.skip-checks)
        operator: in
        values:
        - "false"
    - name: ecosystem-cert-preflight-checks
      params:
      - name: image-url
        value: $(tasks.build-image-index.results.IMAGE_URL)
      runAfter:
      - build-image-index
      taskRef:
        params:
        - name: name
          value: ecosystem-cert-preflight-checks
        - name: bundle
          value: quay.io/konflux-ci/tekton-catalog/task-ecosystem-cert-preflight-checks:0.2@sha256:2ad615f9b8141ed2e0b060ebda366ce43cf55a9dd7c98e2d93970ff328dca8b2
        - name: kind
          value: task
        resolver: bundles
      when:
      - input: $(params.skip-checks)
        operator: in
        values:
        - "false"
    - name: sast-snyk-check
      params:
      - name: image-digest
        value: $(tasks.build-image-index.results.IMAGE_DIGEST)
      - name: image-url
        value: $(tasks.build-image-index.results.IMAGE_URL)
      runAfter:
      - build-image-index
      taskRef:
        params:
        - name: name
          value: sast-snyk-check
        - name: bundle
          value: quay.io/konflux-ci/tekton-catalog/task-sast-snyk-check:0.3@sha256:aa63af0a12a82cff2ffe885f810b855f032926c622f7b03052f30a652a307a50
        - name: kind
          value: task
        resolver: bundles
      when:
      - input: $(params.skip-checks)
        operator: in
        values:
        - "false"
      workspaces:
      - name: workspace
        workspace: workspace
    - name: clamav-scan
      params:
      - name: image-digest
        value: $(tasks.build-image-index.results.IMAGE_DIGEST)
      - name: image-url
        value: $(tasks.build-image-index.results.IMAGE_URL)
      runAfter:
      - build-image-index
      taskRef:
        params:
        - name: name
          value: clamav-scan
        - name: bundle
          value: quay.io/konflux-ci/tekton-catalog/task-clamav-scan:0.2@sha256:c30c12681b02eb4b83aeb4021d0e714a72db4d1d3bb14579652f4d1a763473ab
        - name: kind
          value: task
        resolver: bundles
      when:
      - input: $(params.skip-checks)
        operator: in
        values:
        - "false"
    - name: sast-coverity-check
      params:
      - name: image-url
        value: $(tasks.build-image-index.results.IMAGE_URL)
      - name: IMAGE
        value: $(params.output-image)
      - name: DOCKERFILE
        value: $(params.dockerfile)
      - name: CONTEXT
        value: $(params.path-context)
      - name: HERMETIC
        value: $(params.hermetic)
      - name: PREFETCH_INPUT
        value: $(params.prefetch-input)
      - name: IMAGE_EXPIRES_AFTER
        value: $(params.image-expires-after)
      - name: COMMIT_SHA
        value: $(tasks.clone-repository.results.commit)
      - name: BUILD_ARGS
        value:
        - $(params.build-args[*])
      - name: BUILD_ARGS_FILE
        value: $(params.build-args-file)
      runAfter:
      - coverity-availability-check
      taskRef:
        params:
        - name: name
          value: sast-coverity-check
        - name: bundle
          value: quay.io/konflux-ci/tekton-catalog/task-sast-coverity-check:0.2@sha256:d4fa3576baa2a7066d2a1840057836b90caee4d7ddf302bc1e93949cf8c12e04
        - name: kind
          value: task
        resolver: bundles
      when:
      - input: $(params.skip-checks)
        operator: in
        values:
        - "false"
      - input: $(tasks.coverity-availability-check.results.STATUS)
        operator: in
        values:
        - success
      workspaces:
      - name: source
        workspace: workspace
    - name: coverity-availability-check
      runAfter:
      - build-image-index
      taskRef:
        params:
        - name: name
          value: coverity-availability-check
        - name: bundle
<<<<<<< HEAD
          value: quay.io/konflux-ci/tekton-catalog/task-coverity-availability-check-oci-ta:0.2@sha256:e4d3de79e1b7224dabaca34363fe74c8a090d974be509ce0cd5de4456d017db5
=======
          value: quay.io/konflux-ci/tekton-catalog/task-coverity-availability-check:0.2@sha256:d6b15fa9874cceb1e68f564942507939499971d17108b5540990de035d1a8266
>>>>>>> 2f69157e
        - name: kind
          value: task
        resolver: bundles
      when:
      - input: $(params.skip-checks)
        operator: in
        values:
        - "false"
    - name: sast-shell-check
      params:
      - name: image-digest
        value: $(tasks.build-image-index.results.IMAGE_DIGEST)
      - name: image-url
        value: $(tasks.build-image-index.results.IMAGE_URL)
      runAfter:
      - build-image-index
      taskRef:
        params:
        - name: name
          value: sast-shell-check
        - name: bundle
          value: quay.io/konflux-ci/tekton-catalog/task-sast-shell-check:0.1@sha256:75307c003117425eb4abd4588eec79d06beab1cb1006a66f057173540bbd0221
        - name: kind
          value: task
        resolver: bundles
      when:
      - input: $(params.skip-checks)
        operator: in
        values:
        - "false"
      workspaces:
      - name: workspace
        workspace: workspace
    - name: sast-unicode-check
      params:
      - name: image-url
        value: $(tasks.build-image-index.results.IMAGE_URL)
      runAfter:
      - build-image-index
      taskRef:
        params:
        - name: name
          value: sast-unicode-check
        - name: bundle
          value: quay.io/konflux-ci/tekton-catalog/task-sast-unicode-check:0.1@sha256:328d9bbce2422b78c0c8471414c9a339b6fc3339a391efaf484b8bb52f88af8b
        - name: kind
          value: task
        resolver: bundles
      when:
      - input: $(params.skip-checks)
        operator: in
        values:
        - "false"
      workspaces:
      - name: workspace
        workspace: workspace
    - name: apply-tags
      params:
      - name: IMAGE
        value: $(tasks.build-image-index.results.IMAGE_URL)
      runAfter:
      - build-image-index
      taskRef:
        params:
        - name: name
          value: apply-tags
        - name: bundle
          value: quay.io/konflux-ci/tekton-catalog/task-apply-tags:0.1@sha256:e1d365ce85d6448f6ebd0d0a000d0f45b694950b7545a2c34bfbcf992c80df61
        - name: kind
          value: task
        resolver: bundles
    - name: push-dockerfile
      params:
      - name: IMAGE
        value: $(tasks.build-image-index.results.IMAGE_URL)
      - name: IMAGE_DIGEST
        value: $(tasks.build-image-index.results.IMAGE_DIGEST)
      - name: DOCKERFILE
        value: $(params.dockerfile)
      - name: CONTEXT
        value: $(params.path-context)
      runAfter:
      - build-image-index
      taskRef:
        params:
        - name: name
          value: push-dockerfile
        - name: bundle
          value: quay.io/konflux-ci/tekton-catalog/task-push-dockerfile:0.1@sha256:eb74e4acece2b14f6995119320f0dccdcc0767f44bd3b317be56f2d29d118a90
        - name: kind
          value: task
        resolver: bundles
      workspaces:
      - name: workspace
        workspace: workspace
    - name: rpms-signature-scan
      params:
      - name: image-url
        value: $(tasks.build-image-index.results.IMAGE_URL)
      - name: image-digest
        value: $(tasks.build-image-index.results.IMAGE_DIGEST)
      runAfter:
      - build-image-index
      taskRef:
        params:
        - name: name
          value: rpms-signature-scan
        - name: bundle
          value: quay.io/konflux-ci/tekton-catalog/task-rpms-signature-scan:0.2@sha256:d00d159c370e3c99447516970c316ef57dfd27c29e0ce3cff50727c9c40936d8
        - name: kind
          value: task
        resolver: bundles
      when:
      - input: $(params.skip-checks)
        operator: in
        values:
        - "false"
    workspaces:
    - name: workspace
    - name: git-auth
      optional: true
    - name: netrc
      optional: true
  taskRunTemplate: {}
  workspaces:
  - name: workspace
    volumeClaimTemplate:
      metadata:
        creationTimestamp: null
      spec:
        accessModes:
        - ReadWriteOnce
        resources:
          requests:
            storage: 1Gi
      status: {}
  - name: git-auth
    secret:
      secretName: '{{ git_auth_secret }}'
status: {}<|MERGE_RESOLUTION|>--- conflicted
+++ resolved
@@ -472,11 +472,7 @@
         - name: name
           value: coverity-availability-check
         - name: bundle
-<<<<<<< HEAD
-          value: quay.io/konflux-ci/tekton-catalog/task-coverity-availability-check-oci-ta:0.2@sha256:e4d3de79e1b7224dabaca34363fe74c8a090d974be509ce0cd5de4456d017db5
-=======
           value: quay.io/konflux-ci/tekton-catalog/task-coverity-availability-check:0.2@sha256:d6b15fa9874cceb1e68f564942507939499971d17108b5540990de035d1a8266
->>>>>>> 2f69157e
         - name: kind
           value: task
         resolver: bundles
