module github.com/RedHatInsights/insights-results-smart-proxy

go 1.23.0

require (
	github.com/BurntSushi/toml v1.5.0
	github.com/RedHatInsights/insights-content-service v1.0.0
	github.com/RedHatInsights/insights-operator-utils v1.25.12
	github.com/RedHatInsights/insights-results-aggregator v1.4.1
	github.com/RedHatInsights/insights-results-aggregator-data v1.3.9
	github.com/RedHatInsights/insights-results-types v1.23.5
	github.com/go-redis/redismock/v9 v9.2.0
	github.com/golang-jwt/jwt/v5 v5.2.2
	github.com/google/uuid v1.6.0
	github.com/gorilla/handlers v1.5.2
	github.com/gorilla/mux v1.8.1
	github.com/openshift-online/ocm-sdk-go v0.1.465
	github.com/prometheus/client_golang v1.22.0
	github.com/prometheus/client_model v0.6.2
	github.com/redhatinsights/app-common-go v1.6.8
	github.com/redis/go-redis/v9 v9.9.0
	github.com/rs/zerolog v1.34.0
	github.com/spf13/viper v1.20.1
	github.com/stretchr/testify v1.10.0
	gopkg.in/h2non/gock.v1 v1.1.2
)

require (
	github.com/RedHatInsights/cloudwatch v0.0.0-20210111105023-1df2bdfe3291 // indirect
	github.com/RedHatInsights/kafka-zerolog v1.0.0 // indirect
	github.com/Shopify/sarama v1.27.1 // indirect
	github.com/archdx/zerolog-sentry v1.8.5 // indirect
	github.com/aws/aws-sdk-go v1.55.6 // indirect
	github.com/aymerick/douceur v0.2.0 // indirect
	github.com/beorn7/perks v1.0.1 // indirect
	github.com/bitly/go-simplejson v0.5.1 // indirect
	github.com/buger/jsonparser v1.1.1 // indirect
	github.com/cenkalti/backoff/v4 v4.1.3 // indirect
	github.com/cespare/xxhash/v2 v2.3.0 // indirect
	github.com/davecgh/go-spew v1.1.2-0.20180830191138-d8f796af33cc // indirect
	github.com/dgryski/go-rendezvous v0.0.0-20200823014737-9f7001d12a5f // indirect
	github.com/eapache/go-resiliency v1.6.0 // indirect
	github.com/eapache/go-xerial-snappy v0.0.0-20230731223053-c322873962e3 // indirect
	github.com/eapache/queue v1.1.0 // indirect
	github.com/evanphx/json-patch/v5 v5.9.11 // indirect
	github.com/felixge/httpsnoop v1.0.4 // indirect
	github.com/fsnotify/fsnotify v1.8.0 // indirect
	github.com/gchaincl/sqlhooks v1.3.0 // indirect
	github.com/getkin/kin-openapi v0.22.1 // indirect
	github.com/getsentry/sentry-go v0.28.1 // indirect
	github.com/ghodss/yaml v1.0.0 // indirect
	github.com/go-logr/logr v1.4.2 // indirect
	github.com/go-viper/mapstructure/v2 v2.2.1 // indirect
	github.com/go-yaml/yaml v2.1.0+incompatible // indirect
	github.com/golang-jwt/jwt/v4 v4.5.2 // indirect
	github.com/golang/glog v1.2.5 // indirect
	github.com/golang/mock v1.6.0 // indirect
	github.com/golang/protobuf v1.5.4 // indirect
	github.com/golang/snappy v0.0.4 // indirect
	github.com/google/go-cmp v0.7.0 // indirect
	github.com/gorilla/css v1.0.1 // indirect
	github.com/h2non/parth v0.0.0-20190131123155-b4df798d6542 // indirect
	github.com/hashicorp/go-uuid v1.0.3 // indirect
<<<<<<< HEAD
	github.com/itchyny/gojq v0.12.7 // indirect
=======
	github.com/itchyny/gojq v0.12.17 // indirect
>>>>>>> 8f4e83bf
	github.com/itchyny/timefmt-go v0.1.6 // indirect
	github.com/jackc/chunkreader/v2 v2.0.1 // indirect
	github.com/jackc/pgconn v1.14.3 // indirect
	github.com/jackc/pgio v1.0.0 // indirect
	github.com/jackc/pgpassfile v1.0.0 // indirect
	github.com/jackc/pgproto3/v2 v2.3.3 // indirect
	github.com/jackc/pgservicefile v0.0.0-20240606120523-5a60cdf6a761 // indirect
	github.com/jackc/pgtype v1.14.4 // indirect
	github.com/jackc/pgx/v4 v4.18.3 // indirect
	github.com/jcmturner/gofork v1.7.6 // indirect
	github.com/jmespath/go-jmespath v0.4.0 // indirect
	github.com/json-iterator/go v1.1.12 // indirect
	github.com/klauspost/compress v1.18.0 // indirect
	github.com/lib/pq v1.10.9 // indirect
	github.com/mattn/go-colorable v0.1.14 // indirect
	github.com/mattn/go-isatty v0.0.20 // indirect
	github.com/microcosm-cc/bluemonday v1.0.27 // indirect
	github.com/modern-go/concurrent v0.0.0-20180306012644-bacd9c7ef1dd // indirect
	github.com/modern-go/reflect2 v1.0.2 // indirect
	github.com/mozillazg/request v0.8.0 // indirect
	github.com/munnerz/goautoneg v0.0.0-20191010083416-a7dc8b61c822 // indirect
	github.com/onsi/ginkgo/v2 v2.7.0 // indirect
	github.com/onsi/gomega v1.25.0 // indirect
	github.com/pelletier/go-toml/v2 v2.2.4 // indirect
	github.com/pierrec/lz4 v2.5.2+incompatible // indirect
	github.com/pmezard/go-difflib v1.0.1-0.20181226105442-5d4384ee4fb2 // indirect
	github.com/prometheus/common v0.62.0 // indirect
	github.com/prometheus/procfs v0.15.1 // indirect
	github.com/rcrowley/go-metrics v0.0.0-20250401214520-65e299d6c5c9 // indirect
	github.com/sagikazarmark/locafero v0.7.0 // indirect
	github.com/segmentio/kafka-go v0.4.10 // indirect
	github.com/skratchdot/open-golang v0.0.0-20200116055534-eef842397966 // indirect
	github.com/sourcegraph/conc v0.3.0 // indirect
	github.com/spf13/afero v1.12.0 // indirect
	github.com/spf13/cast v1.7.1 // indirect
	github.com/spf13/pflag v1.0.6 // indirect
	github.com/subosito/gotenv v1.6.0 // indirect
	github.com/verdverm/frisby v0.0.0-20170604211311-b16556248a9a // indirect
	go.uber.org/atomic v1.9.0 // indirect
	go.uber.org/multierr v1.9.0 // indirect
	golang.org/x/crypto v0.36.0 // indirect
	golang.org/x/net v0.38.0 // indirect
	golang.org/x/oauth2 v0.25.0 // indirect
	golang.org/x/sys v0.31.0 // indirect
	golang.org/x/text v0.23.0 // indirect
	google.golang.org/protobuf v1.36.6 // indirect
	gopkg.in/jcmturner/aescts.v1 v1.0.1 // indirect
	gopkg.in/jcmturner/dnsutils.v1 v1.0.1 // indirect
	gopkg.in/jcmturner/gokrb5.v7 v7.5.0 // indirect
	gopkg.in/jcmturner/rpc.v1 v1.1.0 // indirect
	gopkg.in/yaml.v2 v2.4.0 // indirect
	gopkg.in/yaml.v3 v3.0.1 // indirect
)<|MERGE_RESOLUTION|>--- conflicted
+++ resolved
@@ -61,11 +61,7 @@
 	github.com/gorilla/css v1.0.1 // indirect
 	github.com/h2non/parth v0.0.0-20190131123155-b4df798d6542 // indirect
 	github.com/hashicorp/go-uuid v1.0.3 // indirect
-<<<<<<< HEAD
-	github.com/itchyny/gojq v0.12.7 // indirect
-=======
 	github.com/itchyny/gojq v0.12.17 // indirect
->>>>>>> 8f4e83bf
 	github.com/itchyny/timefmt-go v0.1.6 // indirect
 	github.com/jackc/chunkreader/v2 v2.0.1 // indirect
 	github.com/jackc/pgconn v1.14.3 // indirect
