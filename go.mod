--- conflicted
+++ resolved
@@ -45,20 +45,11 @@
 	github.com/evanphx/json-patch/v5 v5.9.11 // indirect
 	github.com/felixge/httpsnoop v1.0.4 // indirect
 	github.com/fsnotify/fsnotify v1.9.0 // indirect
-<<<<<<< HEAD
-	github.com/gchaincl/sqlhooks v1.3.0 // indirect
-	github.com/getkin/kin-openapi v0.132.0 // indirect
-	github.com/getsentry/sentry-go v0.32.0 // indirect
-	github.com/go-logr/logr v1.4.3 // indirect
-	github.com/go-openapi/jsonpointer v0.21.0 // indirect
-	github.com/go-openapi/swag v0.23.0 // indirect
-=======
 	github.com/getkin/kin-openapi v0.132.0 // indirect
 	github.com/getsentry/sentry-go v0.33.0 // indirect
 	github.com/go-logr/logr v1.4.3 // indirect
 	github.com/go-openapi/jsonpointer v0.21.1 // indirect
 	github.com/go-openapi/swag v0.23.1 // indirect
->>>>>>> 74837349
 	github.com/go-viper/mapstructure/v2 v2.2.1 // indirect
 	github.com/go-yaml/yaml v2.1.0+incompatible // indirect
 	github.com/golang-jwt/jwt/v4 v4.5.2 // indirect
@@ -86,11 +77,7 @@
 	github.com/json-iterator/go v1.1.12 // indirect
 	github.com/klauspost/compress v1.18.0 // indirect
 	github.com/lib/pq v1.10.9 // indirect
-<<<<<<< HEAD
-	github.com/mailru/easyjson v0.7.7 // indirect
-=======
 	github.com/mailru/easyjson v0.9.0 // indirect
->>>>>>> 74837349
 	github.com/mattn/go-colorable v0.1.14 // indirect
 	github.com/mattn/go-isatty v0.0.20 // indirect
 	github.com/microcosm-cc/bluemonday v1.0.27 // indirect
